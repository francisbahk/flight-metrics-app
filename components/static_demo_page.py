--- conflicted
+++ resolved
@@ -16,11 +16,7 @@
 
     # Display the pre-rendered image
     if img_path.exists():
-<<<<<<< HEAD
-        st.image(str(img_path), width='stretch')
-=======
         # Use use_column_width for Streamlit < 1.30 compatibility
         st.image(str(img_path), use_column_width=True)
->>>>>>> 11d69596
     else:
         st.error(f"Tutorial image not found: {img_path}")